                                                                     
                                                                     
                                                                     
                                             
 /*****************************************************************************
  *  Copyright (c) 2011 Meta Watch Ltd.                                       *
  *  www.MetaWatch.org                                                        *
  *                                                                           *
  =============================================================================
  *                                                                           *
  *  Licensed under the Apache License, Version 2.0 (the "License");          *
  *  you may not use this file except in compliance with the License.         *
  *  You may obtain a copy of the License at                                  *
  *                                                                           *
  *    http://www.apache.org/licenses/LICENSE-2.0                             *
  *                                                                           *
  *  Unless required by applicable law or agreed to in writing, software      *
  *  distributed under the License is distributed on an "AS IS" BASIS,        *
  *  WITHOUT WARRANTIES OR CONDITIONS OF ANY KIND, either express or implied. *
  *  See the License for the specific language governing permissions and      *
  *  limitations under the License.                                           *
  *                                                                           *
  *****************************************************************************/

 /*****************************************************************************
  * Application.java                                                          *
  * Application                                                               *
  * Application watch mode                                                    *
  *                                                                           *
  *                                                                           *
  *****************************************************************************/

package org.metawatch.manager;

import org.metawatch.manager.MetaWatchService.Preferences;
import org.metawatch.manager.apps.InternalApp;

import android.content.Context;
import android.content.Intent;
import android.graphics.Bitmap;
import android.util.Log;

public class Application {
	//FIXME This class has next to NO support for analog watches...
	
	public final static byte EXIT_APP = 100;
	public final static byte TOGGLE_APP = 101;
	
	private static InternalApp currentApp = null;

	public static void startAppMode(Context context) {
		startAppMode(context, null);
	}
	
	public static void startAppMode(Context context, InternalApp internalApp) {
		if (currentApp != null) {
			stopAppMode(context);
		}

		MetaWatchService.WatchModes.APPLICATION = true;
		currentApp = internalApp;
	}
	
	public static void stopAppMode(Context context) {
		MetaWatchService.WatchModes.APPLICATION = false;
		
		int watchType = MetaWatchService.watchType;
		disableToggleButton(watchType);
		if (watchType == MetaWatchService.WatchType.DIGITAL) {
			Protocol.disableButton(0, 1, MetaWatchService.WatchBuffers.APPLICATION); // right top - press
		} else if (watchType == MetaWatchService.WatchType.ANALOG) {
			Protocol.disableButton(1, 1, MetaWatchService.WatchBuffers.APPLICATION); // right middle - press
		}
		if (currentApp != null) {
			currentApp.deactivate(context, MetaWatchService.watchType);
			currentApp.setInactive();
		}
		currentApp = null;
		
		if (MetaWatchService.WatchModes.IDLE == true) {
			Idle.toIdle(context);
		}
	}
	
	public static void updateAppMode(Context context) {
		Bitmap bitmap;
		if (currentApp != null) {
			bitmap = currentApp.update(context, false, MetaWatchService.watchType);
		} else {
			bitmap = Protocol.createTextBitmap(context, "Starting application mode ...");
		}
		
		updateAppMode(context, bitmap);
	}
	
	public static void updateAppMode(Context context, Bitmap bitmap) {
		MetaWatchService.WatchModes.APPLICATION = true;
		
		if (MetaWatchService.WatchModes.APPLICATION == true) {
			
			// enable app mode if there is no parent mode currently active
			if (MetaWatchService.watchState < MetaWatchService.WatchStates.APPLICATION)
				MetaWatchService.watchState = MetaWatchService.WatchStates.APPLICATION;
			
			if (MetaWatchService.watchState == MetaWatchService.WatchStates.APPLICATION) {
				Protocol.sendLcdBitmap(bitmap, MetaWatchService.WatchBuffers.APPLICATION);
				Protocol.updateLcdDisplay(MetaWatchService.WatchBuffers.APPLICATION);
			}
		}		
	}
	
	public static void updateAppMode(Context context, int[] array) {
		MetaWatchService.WatchModes.APPLICATION = true;
		
		if (MetaWatchService.WatchModes.APPLICATION == true) {
			
			// enable app mode if there is no parent mode currently active
			if (MetaWatchService.watchState < MetaWatchService.WatchStates.APPLICATION)
				MetaWatchService.watchState = MetaWatchService.WatchStates.APPLICATION;
			
			if (MetaWatchService.watchState == MetaWatchService.WatchStates.APPLICATION) {
				Protocol.sendLcdArray(array, MetaWatchService.WatchBuffers.APPLICATION);
				Protocol.updateLcdDisplay(MetaWatchService.WatchBuffers.APPLICATION);
			}
		}		
	}
	
	public static void updateAppMode(Context context, byte[] buffer) {
		MetaWatchService.WatchModes.APPLICATION = true;
		
		if (MetaWatchService.WatchModes.APPLICATION == true) {
			
			// enable app mode if there is no parent mode currently active
			if (MetaWatchService.watchState < MetaWatchService.WatchStates.APPLICATION)
				MetaWatchService.watchState = MetaWatchService.WatchStates.APPLICATION;
			
			if (MetaWatchService.watchState == MetaWatchService.WatchStates.APPLICATION) {
				Protocol.sendLcdBuffer(buffer, MetaWatchService.WatchBuffers.APPLICATION);
				Protocol.updateLcdDisplay(MetaWatchService.WatchBuffers.APPLICATION);
			}
		}		
	}
	
	public static void enableToggleButton(int watchType) {
		if (watchType == MetaWatchService.WatchType.DIGITAL) {
			Protocol.enableButton(0, 2, TOGGLE_APP, MetaWatchService.WatchBuffers.APPLICATION); // right top - hold
			Protocol.enableButton(0, 3, TOGGLE_APP, MetaWatchService.WatchBuffers.APPLICATION); // right top - long hold
		} else if (watchType == MetaWatchService.WatchType.ANALOG) {
			Protocol.enableButton(1, 2, TOGGLE_APP, MetaWatchService.WatchBuffers.APPLICATION); // right middle - hold
			Protocol.enableButton(1, 3, TOGGLE_APP, MetaWatchService.WatchBuffers.APPLICATION); // right middle - long hold
		}
	}
	
	public static void disableToggleButton(int watchType) {
		if (watchType == MetaWatchService.WatchType.DIGITAL) {
			Protocol.disableButton(0, 2, MetaWatchService.WatchBuffers.APPLICATION); // right top - hold
			Protocol.disableButton(0, 3, MetaWatchService.WatchBuffers.APPLICATION); // right top - long hold
		} else if (watchType == MetaWatchService.WatchType.ANALOG) {
			Protocol.disableButton(1, 2, MetaWatchService.WatchBuffers.APPLICATION); // right middle - hold
			Protocol.disableButton(1, 3, MetaWatchService.WatchBuffers.APPLICATION); // right middle - long hold
		}
	}
	
<<<<<<< HEAD
	public static void toApp(final Context context) {
		MetaWatchService.watchState = MetaWatchService.WatchStates.APPLICATION;
		
		Idle.deactivateButtons(context);

		int watchType = MetaWatchService.watchType;
		if (currentApp != null) {
			currentApp.activate(context, watchType);
=======
	public static void toApp(Context context) {
		MetaWatchService.watchState = MetaWatchService.WatchStates.APPLICATION;
		
		// Idle app pages uses the same button mode, so disable those buttons.
		Idle.deactivateButtons();

		int watchType = MetaWatchService.watchType;
		if (currentApp != null) {
			currentApp.activate(watchType);
			updateAppMode(context);
>>>>>>> 20828087
		}
		if (watchType == MetaWatchService.WatchType.DIGITAL) {
			Protocol.enableButton(0, 1, EXIT_APP, MetaWatchService.WatchBuffers.APPLICATION); // right top - press
		} else if (watchType == MetaWatchService.WatchType.ANALOG) {
			Protocol.enableButton(1, 1, EXIT_APP, MetaWatchService.WatchBuffers.APPLICATION); // right middle - press
		}
		if (currentApp != null && currentApp.isToggleable())
			enableToggleButton(watchType);
		
		// update screen with cached buffer
		Protocol.updateLcdDisplay(MetaWatchService.WatchBuffers.APPLICATION);
	}
	
	public static void toggleApp(Context context, InternalApp app) {
		if (app != null) {
			if (!app.isToggleable())
				return;
			if (app.appState == InternalApp.ACTIVE_IDLE) {
				if (Preferences.logging) Log.d(MetaWatch.TAG, "Application.toggleApp(): switching to stand-alone.");
				
<<<<<<< HEAD
				Idle.removeAppPage(context, app);
=======
				app.setPageSetting(context, false);
				Idle.removeAppPage(app);
>>>>>>> 20828087
				app.open(context);
				return;
			
			} else if (app.appState == InternalApp.ACTIVE_STANDALONE) {
				if (Preferences.logging) Log.d(MetaWatch.TAG, "Application.toggleApp(): switching to idle.");
				
				app.setPageSetting(context, true);
				Idle.addAppPage(app);
				currentApp = null; // Avoid having stopAppMode() deactivate the app.
				Idle.toPage(context, 0);
				stopAppMode(context); // Goes to Idle if not in Notification.
				return;
			}
		}
		
		throw new IllegalStateException("Can't toggle app mode for an inactive app");
	}
	
	public static void buttonPressed(Context context, byte button) {
		if (button == EXIT_APP) {
			stopAppMode(context);
			
		} else if (button == TOGGLE_APP) {
			toggleApp(context, currentApp);
			
		} else if (currentApp != null) {
			currentApp.buttonPressed(context, button);
			updateAppMode(context);
			
		} else {
			// Broadcast button to external app
			Intent intent = new Intent("org.metawatch.manager.BUTTON_PRESS");
			intent.putExtra("button", button);
			context.sendBroadcast(intent);
		}
	}
}<|MERGE_RESOLUTION|>--- conflicted
+++ resolved
@@ -161,27 +161,16 @@
 		}
 	}
 	
-<<<<<<< HEAD
 	public static void toApp(final Context context) {
 		MetaWatchService.watchState = MetaWatchService.WatchStates.APPLICATION;
 		
+		// Idle app pages uses the same button mode, so disable those buttons.
 		Idle.deactivateButtons(context);
 
 		int watchType = MetaWatchService.watchType;
 		if (currentApp != null) {
 			currentApp.activate(context, watchType);
-=======
-	public static void toApp(Context context) {
-		MetaWatchService.watchState = MetaWatchService.WatchStates.APPLICATION;
-		
-		// Idle app pages uses the same button mode, so disable those buttons.
-		Idle.deactivateButtons();
-
-		int watchType = MetaWatchService.watchType;
-		if (currentApp != null) {
-			currentApp.activate(watchType);
 			updateAppMode(context);
->>>>>>> 20828087
 		}
 		if (watchType == MetaWatchService.WatchType.DIGITAL) {
 			Protocol.enableButton(0, 1, EXIT_APP, MetaWatchService.WatchBuffers.APPLICATION); // right top - press
@@ -202,12 +191,8 @@
 			if (app.appState == InternalApp.ACTIVE_IDLE) {
 				if (Preferences.logging) Log.d(MetaWatch.TAG, "Application.toggleApp(): switching to stand-alone.");
 				
-<<<<<<< HEAD
+				app.setPageSetting(context, false);
 				Idle.removeAppPage(context, app);
-=======
-				app.setPageSetting(context, false);
-				Idle.removeAppPage(app);
->>>>>>> 20828087
 				app.open(context);
 				return;
 			
