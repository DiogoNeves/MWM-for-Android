
/*****************************************************************************
 *  Copyright (c) 2011 Meta Watch Ltd.                                       *
 *  www.MetaWatch.org                                                        *
 *                                                                           *
 =============================================================================
 *                                                                           *
 *  Licensed under the Apache License, Version 2.0 (the "License");          *
 *  you may not use this file except in compliance with the License.         *
 *  You may obtain a copy of the License at                                  *
 *                                                                           *
 *    http://www.apache.org/licenses/LICENSE-2.0                             *
 *                                                                           *
 *  Unless required by applicable law or agreed to in writing, software      *
 *  distributed under the License is distributed on an "AS IS" BASIS,        *
 *  WITHOUT WARRANTIES OR CONDITIONS OF ANY KIND, either express or implied. *
 *  See the License for the specific language governing permissions and      *
 *  limitations under the License.                                           *
 *                                                                           *
 *****************************************************************************/

/*****************************************************************************
 * MetaWatchService.java                                                     *
 * MetaWatchService                                                          *
 * Always connected BT watch service                                         *
 *                                                                           *
 *                                                                           *
 *****************************************************************************/

package org.metawatch.manager;

import java.io.File;
import java.io.FileWriter;
import java.io.IOException;
import java.io.InputStream;
import java.io.OutputStream;
import java.lang.reflect.InvocationTargetException;
import java.lang.reflect.Method;
import java.util.ArrayList;
import java.util.Date;
import java.util.UUID;

import org.metawatch.communityedition.R;
import org.metawatch.manager.Notification.VibratePattern;
import org.metawatch.manager.actions.ActionManager;
import org.metawatch.manager.apps.ApplicationBase;
import org.metawatch.manager.widgets.WidgetManager;

import android.annotation.TargetApi;
import android.app.ActivityManager;
import android.app.ActivityManager.MemoryInfo;
import android.app.AlarmManager;
import android.app.NotificationManager;
import android.app.PendingIntent;
import android.app.Service;
import android.bluetooth.BluetoothAdapter;
import android.bluetooth.BluetoothDevice;
import android.bluetooth.BluetoothSocket;
import android.content.Context;
import android.content.Intent;
import android.content.SharedPreferences;
import android.content.SharedPreferences.Editor;
import android.content.SharedPreferences.OnSharedPreferenceChangeListener;
import android.os.Environment;
import android.os.Handler;
import android.os.IBinder;
import android.os.Looper;
import android.os.Message;
import android.os.Messenger;
import android.os.PowerManager;
import android.os.RemoteException;
import android.preference.PreferenceManager;
import android.util.Log;
import android.widget.Toast;

public class MetaWatchService extends Service {

	/* TODO: Making this static will break if we want multiple MWMs running. */
	static volatile Context context;
	
	public static BluetoothAdapter bluetoothAdapter;
	BluetoothSocket bluetoothSocket;
	static InputStream inputStream;
	static OutputStream outputStream;
	static ServiceThread serviceThread;
	static Service instance = null;

	//TelephonyManager telephonyManager;
	NotificationManager notificationManager;
	android.app.Notification notification;

	public static PowerManager powerManager;
	public static PowerManager.WakeLock wakeLock;

	public static volatile int connectionState;
	public static int watchType;
	public static int watchState;
	public static boolean fakeWatch = false; 	// Setting this to true disables all the bt comms, and just pretends its connected to a watch.  Enable by setting the MAC address to ANALOG or DIGITAL

	public static TestSmsLoop testSmsLoop;
	private boolean lastConnectionState = false;
	
	private static boolean silentMode = false;
	public static boolean SilentMode() { return silentMode; }
	public static void setSilentMode( boolean enabled ) {
		silentMode = enabled;
		Idle.updateIdle(context, true);
		
		SharedPreferences sharedPreferences = PreferenceManager
				.getDefaultSharedPreferences(context);
		Editor editor = sharedPreferences.edit();
		editor.putBoolean("SilentMode", silentMode);
		editor.commit();
		
	}

	final static class ConnectionState {
		static final int DISCONNECTED = 0;
		static final int CONNECTING = 1;
		static final int CONNECTED = 2;
		static final int DISCONNECTING = 3;
	}

	public final static class WatchBuffers {
		public static final int IDLE = 0;
		public static final int APPLICATION = 1;
		public static final int NOTIFICATION = 2;
	}

	final static class WatchStates {
		static final int OFF = 0;
		static final int IDLE = 1;
		static final int APPLICATION = 2;
		static final int NOTIFICATION = 3;
		static final int CALL = 3;
	}
	
	final static class Msg {
		static final int REGISTER_CLIENT = 0;
		static final int UNREGISTER_CLIENT = 1;
		static final int UPDATE_STATUS = 2;
		static final int SEND_TOAST = 3;
		static final int DISCONNECT = 4;
	}
	
	public final static class WeatherProvider {
		public static final int DISABLED = 0;
		public static final int GOOGLE_DEPRECATED = 1;
		public static final int WUNDERGROUND = 2;
		public static final int YAHOO = 3;
	}
	
	public final static class GeolocationMode {
		public static final int MANUAL = 0;
		public static final int USEPROVIDER = 1;
		public static final int ALWAYSGOOGLE = 2;
	}

	final static class WatchModes {
		public static volatile boolean IDLE = false;
		public static volatile boolean APPLICATION = false;
		public static volatile boolean NOTIFICATION = false;
		public static volatile boolean CALL = false;
	}
	
	public final static class QuickButton {
		public final static int DISABLED = 0;
		public final static int NOTIFICATION_REPLAY = 1;
		public final static int OPEN_ACTIONS = 2;
	}
	
	public final static class AppLaunchMode {
		public static final int POPUP = 0;
		public static final int APP_PAGE = 1;
	}

	public static class Preferences {
		public static boolean loaded = false;
		public static boolean logging = true;
		
		public static boolean notifyCall = true;
		public static boolean notifySMS = true;
		public static boolean notifyGmail = true;
		public static boolean notifyK9 = true;
		public static boolean notifyTD = true;
		public static boolean notifyAlarm = true;
		public static boolean notifyBatterylow = true;
		public static boolean notifyMusic = true;
		public static boolean notifyCalendar = true;
		public static boolean notifyNMA = true;
		public static boolean notifyNewVoicemail = true;
		public static String watchMacAddress = "";
		public static int packetWait = 10;
		public static boolean skipSDP = false;
		public static boolean insecureBtSocket = false;
		public static boolean invertLCD = false;
		public static boolean notificationCenter = false;
		public static boolean notifyLight = false;
		public static boolean stickyNotifications = true;
		public static int weatherProvider = WeatherProvider.YAHOO;
		public static String weatherCity = "Dallas TX";
		public static boolean weatherCelsius = false;
		public static int weatherGeolocationMode = GeolocationMode.USEPROVIDER;
		public static String wundergroundKey = "";
		public static int fontSize = 2;
		public static int smsLoopInterval = 15;
		public static int idleMusicControlMethod = MediaControl.MUSICSERVICECOMMAND;
		public static int quickButton = QuickButton.DISABLED;
		public static boolean notificationLarger = false;
		public static boolean autoConnect = false;
		public static boolean autoRestart = false;
		public static boolean autoClockFormat = false;
		public static boolean hapticFeedback = false;
		public static boolean readCalendarDuringMeeting = true;
		public static int readCalendarMinDurationToMeetingEnd = 15;
		public static boolean displayLocationInSmallCalendarWidget = false;
		public static boolean eventDateInCalendarWidget = false;
		public static boolean displayWidgetRowSeparator = false;
		public static boolean overlayWeatherText = false;
		public static boolean clockOnEveryPage = false;
		public static boolean appBufferForClocklessPages = true;
		public static boolean showNotificationQueue = false;
		public static boolean dumpWatchScreenshots = false;
		public static int appLaunchMode = AppLaunchMode.POPUP;
		public static boolean autoSpeakerphone = false;
		public static boolean showActionsInCall = true;
		public static String themeName = "";
		public static boolean hideEmptyWidgets = false;
<<<<<<< HEAD
		public static boolean clockOnAppScreens = false;
		public static boolean showTestWidgets = false;
=======
		public static boolean hiddenWidgetsReserveSpace = false;
>>>>>>> ebd0acc8
	}

	public final class WatchType {
		public static final int ANALOG = 1;
		public static final int DIGITAL = 2;
	}
	
	@Override
	public IBinder onBind(Intent intent) {
		return mMessenger.getBinder();
	}

	private static OnSharedPreferenceChangeListener prefChangeListener = 
			new OnSharedPreferenceChangeListener() {
		public void onSharedPreferenceChanged(
				SharedPreferences sharedPreferences, String key) {
			
			if (Preferences.logging) Log.d(MetaWatch.TAG, 
					"onSharedPreferenceChanged "+key);
			
			MetaWatchService.loadPreferences(context);
			
			if (key.contains("Weather")) {
				Monitors.restart(context);
			}
			
			if (key.contains("Idle") || key.contains(".app_enabled")) {
				Idle.reset(context);
			}	
			
			if (key.contains("Widgets") || (key.equals("SilentMode")) || key.equals("ClockOnAppBuffers")) {
				Idle.updateIdle(context, true);
			}
			
			if (key.equals("InvertLCD")) {
				Protocol.setNvalLcdInvert(Preferences.invertLCD);
				if(watchState == WatchStates.IDLE) {
					Protocol.updateLcdDisplay(MetaWatchService.WatchBuffers.NOTIFICATION);
					Protocol.updateLcdDisplay(MetaWatchService.WatchBuffers.IDLE);
				}
			}
		}
	};
	
	public static void loadPreferences(Context context) {
		SharedPreferences sharedPreferences = PreferenceManager
				.getDefaultSharedPreferences(context);
		
		Preferences.logging = sharedPreferences.getBoolean("logging",
				Preferences.logging);
		Preferences.notifyCall = sharedPreferences.getBoolean("NotifyCall",
				Preferences.notifyCall);
		Preferences.notifySMS = sharedPreferences.getBoolean("NotifySMS",
				Preferences.notifySMS);
		Preferences.notifyGmail = sharedPreferences.getBoolean("NotifyGmail",
				Preferences.notifyGmail);
		Preferences.notifyK9 = sharedPreferences.getBoolean("NotifyK9",
				Preferences.notifyK9);
		Preferences.notifyTD = sharedPreferences.getBoolean("NotifyTD",
				Preferences.notifyTD);
		Preferences.notifyAlarm = sharedPreferences.getBoolean("NotifyAlarm",
				Preferences.notifyAlarm);
		Preferences.notifyMusic = sharedPreferences.getBoolean("NotifyMusic",
				Preferences.notifyMusic);
		Preferences.notifyCalendar = sharedPreferences.getBoolean(
				"NotifyCalendar", Preferences.notifyCalendar);
		Preferences.notifyNMA = sharedPreferences.getBoolean("notifyNMA",
				Preferences.notifyNMA);
		Preferences.notifyNewVoicemail = sharedPreferences.getBoolean(
				"NotifyNewVoicemail", Preferences.notifyNewVoicemail);
		Preferences.watchMacAddress = sharedPreferences.getString("MAC",
				Preferences.watchMacAddress).trim();
		Preferences.skipSDP = sharedPreferences.getBoolean("SkipSDP",
				Preferences.skipSDP);
		Preferences.insecureBtSocket = sharedPreferences.getBoolean("InsecureBtSocket", 
				Preferences.insecureBtSocket);
		Preferences.invertLCD = sharedPreferences.getBoolean("InvertLCD",
				Preferences.invertLCD);
		Preferences.notificationCenter = sharedPreferences.getBoolean(
				"notificationCenter", Preferences.notificationCenter);
		Preferences.notifyLight = sharedPreferences.getBoolean("notifyLight",
				Preferences.notifyLight);
		Preferences.stickyNotifications = sharedPreferences.getBoolean(
				"stickyNotifications", Preferences.stickyNotifications);
		Preferences.weatherCity = sharedPreferences.getString("WeatherCity",
				Preferences.weatherCity);	
		Preferences.weatherProvider = Integer.parseInt(
				sharedPreferences.getString("WeatherProvider", 
				Integer.toString(Preferences.weatherProvider)));
		Preferences.weatherCelsius = sharedPreferences.getBoolean(
				"WeatherCelsius", Preferences.weatherCelsius);
		Preferences.weatherGeolocationMode = Integer.parseInt(
				sharedPreferences.getString("WeatherGeolocationMode", 
				Integer.toString(Preferences.weatherGeolocationMode)));
		Preferences.wundergroundKey = sharedPreferences.getString(
				"WundergroundKey", Preferences.wundergroundKey).trim();
		Preferences.idleMusicControlMethod = Integer.parseInt(
				sharedPreferences.getString("IdleMusicControlMethod", 
				Integer.toString(Preferences.idleMusicControlMethod)));
		Preferences.quickButton = Integer.parseInt(
				sharedPreferences.getString("QuickButton", 
				Integer.toString(Preferences.quickButton)));
		Preferences.autoConnect = sharedPreferences.getBoolean(
				"AutoConnect", Preferences.autoConnect);	
		Preferences.autoRestart = sharedPreferences.getBoolean("AutoRestart", 
				Preferences.autoRestart);
		Preferences.autoClockFormat = sharedPreferences.getBoolean("AutoClockFormat",
				Preferences.autoClockFormat);
		Preferences.hapticFeedback = sharedPreferences.getBoolean("HapticFeedback",
				Preferences.hapticFeedback);
		Preferences.readCalendarDuringMeeting = sharedPreferences.getBoolean("ReadCalendarDuringMeeting",
				Preferences.readCalendarDuringMeeting);
		Preferences.readCalendarMinDurationToMeetingEnd = Integer.parseInt(
				sharedPreferences.getString("ReadCalendarMinDurationToMeetingEnd", 
				Integer.toString(Preferences.readCalendarMinDurationToMeetingEnd)));
		Preferences.displayLocationInSmallCalendarWidget = sharedPreferences.getBoolean("DisplayLocationInSmallCalendarWidget",
				Preferences.displayLocationInSmallCalendarWidget);
		Preferences.eventDateInCalendarWidget = sharedPreferences.getBoolean("EventDateInCalendarWidget",
				Preferences.eventDateInCalendarWidget);
		Preferences.displayWidgetRowSeparator = sharedPreferences.getBoolean("DisplayWidgetRowSeparator",
				Preferences.displayWidgetRowSeparator);
		Preferences.overlayWeatherText = sharedPreferences.getBoolean("OverlayWeatherText",
				Preferences.overlayWeatherText);
		Preferences.clockOnEveryPage = sharedPreferences.getBoolean("ClockOnEveryPage",
				Preferences.clockOnEveryPage);
		Preferences.appBufferForClocklessPages = sharedPreferences.getBoolean("AppBufferForClocklessPages",
				Preferences.appBufferForClocklessPages);
		Preferences.showNotificationQueue = sharedPreferences.getBoolean("ShowNotificationQueue",
				Preferences.showNotificationQueue);
		Preferences.dumpWatchScreenshots = sharedPreferences.getBoolean("DumpWatchScreenshots",
				Preferences.dumpWatchScreenshots);
		Preferences.autoSpeakerphone = sharedPreferences.getBoolean("autoSpeakerphone",
				Preferences.autoSpeakerphone);
		Preferences.showActionsInCall = sharedPreferences.getBoolean("showActionsInCall",
				Preferences.showActionsInCall);
		Preferences.themeName = sharedPreferences.getString("ThemeName",
				Preferences.themeName);
		Preferences.hideEmptyWidgets = sharedPreferences.getBoolean("HideEmptyWidgets",
				Preferences.hideEmptyWidgets);
<<<<<<< HEAD
		Preferences.clockOnAppScreens = sharedPreferences.getBoolean("ClockOnAppBuffers",
				Preferences.clockOnAppScreens);
		Preferences.showTestWidgets = sharedPreferences.getBoolean("TestWidgets", 
				Preferences.showTestWidgets);
=======
		Preferences.hiddenWidgetsReserveSpace = sharedPreferences.getBoolean("HiddenWidgetsReserveSpace",
				Preferences.hiddenWidgetsReserveSpace);
>>>>>>> ebd0acc8
		
		boolean silent = sharedPreferences.getBoolean("SilentMode", silentMode );
		if (silent!=silentMode)
			silentMode = silent;
				
		try {
			Preferences.fontSize = Integer.valueOf(sharedPreferences.getString(
					"FontSize", Integer.toString(Preferences.fontSize)));
			Preferences.packetWait = Integer.valueOf(sharedPreferences
					.getString("PacketWait",
							Integer.toString(Preferences.packetWait)));
			Preferences.smsLoopInterval = Integer.valueOf(sharedPreferences
					.getString("SmsLoopInterval",
							Integer.toString(Preferences.smsLoopInterval)));
			Preferences.appLaunchMode = Integer.valueOf(sharedPreferences.getString(
					"AppLaunchMode", Integer.toString(Preferences.appLaunchMode)));
			
		} catch (NumberFormatException e) {
		}

	}
	
	public static boolean getPreviousConnectionState(Context context) {
		SharedPreferences sharedPreferences = PreferenceManager
				.getDefaultSharedPreferences(context);
		return sharedPreferences.getBoolean("PreviousConnectionState", false);
	}
	
	public static void setPreviousConnectionState(Context context, boolean connected) {
		SharedPreferences sharedPreferences = PreferenceManager
				.getDefaultSharedPreferences(context);
		Editor editor = sharedPreferences.edit();

		editor.putBoolean("PreviousConnectionState", connected);
		editor.commit();
	}

	public static void saveMac(Context context, String mac) {
		SharedPreferences sharedPreferences = PreferenceManager
				.getDefaultSharedPreferences(context);
		Editor editor = sharedPreferences.edit();

		editor.putString("MAC", mac);
		editor.commit();
	}
	
	public static void saveTheme(Context context, String theme) {
		SharedPreferences sharedPreferences = PreferenceManager
				.getDefaultSharedPreferences(context);
		Editor editor = sharedPreferences.edit();

		editor.putString("ThemeName", theme);
		editor.commit();
	}
	
	public static String getWidgets(Context context) {
		SharedPreferences sharedPreferences = PreferenceManager
				.getDefaultSharedPreferences(context);
		
		if(watchType == WatchType.DIGITAL) {
			return sharedPreferences.getString("widgets", WidgetManager.defaultWidgetsDigital);
		}
		else if(watchType == WatchType.ANALOG) {
			return sharedPreferences.getString("widgetsAnalog", WidgetManager.defaultWidgetsAnalog);
		}
		
		return "";
	}
	
	public static void saveWidgets(Context context, String widgets) {
		SharedPreferences sharedPreferences = PreferenceManager
				.getDefaultSharedPreferences(context);
		Editor editor = sharedPreferences.edit();

		if(watchType == WatchType.ANALOG) {
			editor.putString("widgetsAnalog", widgets);
		}
		else {	
			editor.putString("widgets", widgets);
		}
		editor.commit();
	}
	
	public static void autoStartService(Context context) {
		if(connectionState != ConnectionState.DISCONNECTED)
			return;
		
		if (!Preferences.loaded)
			MetaWatchService.loadPreferences(context);
		
		if(Preferences.autoConnect && getPreviousConnectionState(context)==true) {
			context.startService(new Intent(context, MetaWatchService.class));
			if (Preferences.logging) Log.v(MetaWatch.TAG, "Service auto started");
		} 
	}
	
	public static boolean isRunning() {
		return instance != null;
	}
	
	public void createNotification() {
		SharedPreferences sharedPreferences = PreferenceManager
				.getDefaultSharedPreferences(this);
		boolean hideNotificationIcon = sharedPreferences.getBoolean(
				"HideNotificationIcon", false);
		if (Preferences.logging) Log.d(MetaWatch.TAG,
				"MetaWatchService.createNotification(): hideNotificationIcon="
						+ hideNotificationIcon);
		int notificationIcon = (hideNotificationIcon ? R.drawable.transparent_square
				: R.drawable.disconnected);
		notification = new android.app.Notification(notificationIcon, getResources().getString(R.string.app_name),
				System.currentTimeMillis());
		notification.flags |= android.app.Notification.FLAG_ONGOING_EVENT;

		notification.setLatestEventInfo(this, "MetaWatch Manager", "Idle", createNotificationPendingIntent());

		startForeground(1, notification);
	}

	private PendingIntent createNotificationPendingIntent() {
		return PendingIntent.getActivity(this, 0, new Intent(this,
				MetaWatch.class), 0);
	}

	public void updateNotification() {
		SharedPreferences sharedPreferences = PreferenceManager
				.getDefaultSharedPreferences(this);
		boolean hideNotificationIcon = sharedPreferences.getBoolean(
				"HideNotificationIcon", false);
		if (Preferences.logging) Log.d(MetaWatch.TAG,
				"MetaWatchService.updateNotification(): hideNotificationIcon="
						+ hideNotificationIcon);
		switch (connectionState) {
		case ConnectionState.CONNECTING:
			notification.icon = (hideNotificationIcon ? R.drawable.transparent_square
					: R.drawable.disconnected);
			notification.setLatestEventInfo(this, "MetaWatch Manager", "Connecting", createNotificationPendingIntent());
			broadcastConnection(false);
			break;
		case ConnectionState.CONNECTED:
			notification.icon = (hideNotificationIcon ? R.drawable.transparent_square
					: R.drawable.connected);
			notification.setLatestEventInfo(this, getResources().getString(R.string.app_name), getResources().getString(R.string.connection_connected), createNotificationPendingIntent());
			broadcastConnection(true);
			break;
		default:
			notification.icon = (hideNotificationIcon ? R.drawable.transparent_square
					: R.drawable.disconnected);
			notification.setLatestEventInfo(this, getResources().getString(R.string.app_name), getResources().getString(R.string.connection_disconnected), createNotificationPendingIntent());
			broadcastConnection(false);
			break;
		}
		
		startForeground(1, notification);
		notifyClients();
	}

	public void removeNotification() {
		stopForeground(true);
	}

	
	@Override
	public void onCreate() {
		super.onCreate();
		if (Preferences.logging) Log.d(MetaWatch.TAG,
				"MetaWatchService.onCreate()");
		
		instance = this;
		context = this;
		
		initialize();
	}
	
	private void initialize() {
		if (!Preferences.loaded)
			loadPreferences(this);
		
		PreferenceManager.getDefaultSharedPreferences(context).registerOnSharedPreferenceChangeListener(prefChangeListener);
		
		createNotification();

		connectionState = ConnectionState.CONNECTING;
		watchState = WatchStates.OFF;
		watchType = WatchType.DIGITAL;

		if (bluetoothAdapter == null)
			bluetoothAdapter = BluetoothAdapter.getDefaultAdapter();

		powerManager = (PowerManager) getSystemService(Context.POWER_SERVICE);
		wakeLock = powerManager.newWakeLock(PowerManager.PARTIAL_WAKE_LOCK,
				"MetaWatch");

		Monitors.start(this/*, telephonyManager*/);
		
		// Initialise theme
		BitmapCache.getBitmap(context, "");
		
		start();

	}
	
	@Override
	public int onStartCommand(Intent intent, int flags, int startId) {
	    //handleCommand(intent);
	    // We want this service to continue running until it is explicitly
	    // stopped, so return sticky.
		
		if (Preferences.logging) Log.d(MetaWatch.TAG,
				"MetaWatchService.onStartCommand()");
		
		if (connectionState == ConnectionState.DISCONNECTED)
			initialize();
		
	    return START_STICKY;
	}

	@Override
	public void onDestroy() {
		disconnectExit();			
		super.onDestroy();
		serviceThread.quit();
		instance=null;
		
		if (Preferences.logging) Log.d(MetaWatch.TAG,
				"MetaWatchService.onDestroy()");
		PreferenceManager.getDefaultSharedPreferences(context).unregisterOnSharedPreferenceChangeListener(prefChangeListener);
		
		Monitors.stop(this);
		removeNotification();
		notifyClients();
		mClients.clear();
	}

	@TargetApi(10)
	void connect(Context context) {

		try {
			
			if (!Preferences.loaded)
				loadPreferences(context);
			
			MetaWatchService.fakeWatch = false;
			if (Preferences.watchMacAddress.equals("DIGITAL")) {
				MetaWatchService.fakeWatch = true;
				MetaWatchService.watchType = MetaWatchService.WatchType.DIGITAL;
			}
			if (Preferences.watchMacAddress.equals("ANALOG")) {
				MetaWatchService.fakeWatch = true;
				MetaWatchService.watchType = MetaWatchService.WatchType.ANALOG;
			}

			if (Preferences.logging) Log.d(MetaWatch.TAG, "Remote device address: '"
					+ Preferences.watchMacAddress + "'");
			
			if (!MetaWatchService.fakeWatch) {
	
				if (bluetoothAdapter == null) {
					sendToast(getResources().getString(R.string.error_bluetooth_not_supported));
					return;
				} else if (!bluetoothAdapter.isEnabled()) {
					sendToast(getResources().getString(R.string.error_bluetooth_not_enabled));
					return;
				}
				
				wakeLock.acquire();
				
				BluetoothDevice bluetoothDevice = bluetoothAdapter
						.getRemoteDevice(Preferences.watchMacAddress);
			
				if (Preferences.skipSDP) {
					Method method = bluetoothDevice.getClass().getMethod(
							"createRfcommSocket", new Class[] { int.class });
					bluetoothSocket = (BluetoothSocket) method.invoke(
							bluetoothDevice, 1);
				} else {
					UUID uuid = UUID
							.fromString("00001101-0000-1000-8000-00805F9B34FB");
					
					int currentapiVersion = android.os.Build.VERSION.SDK_INT;
					
					if (Preferences.insecureBtSocket && currentapiVersion >= android.os.Build.VERSION_CODES.GINGERBREAD_MR1) {
						bluetoothSocket = bluetoothDevice
								.createInsecureRfcommSocketToServiceRecord(uuid);
					} else {
						bluetoothSocket = bluetoothDevice
								.createRfcommSocketToServiceRecord(uuid);
					}
					
				}

				bluetoothAdapter.cancelDiscovery();
				bluetoothSocket.connect();
		
				inputStream = bluetoothSocket.getInputStream();
				outputStream = bluetoothSocket.getOutputStream();
			}
			
			connectionState = ConnectionState.CONNECTED;
			setPreviousConnectionState(context, true);
			updateNotification();

			Protocol.startProtocolSender();
			
			// RM: This is disabled for now, as it seems to confuse the watch fw (3.1.0S tested)
			// and get it into a state where it won't accept any date/time format updates :-S
			
			//if( Preferences.autoClockFormat )
			//	Protocol.setTimeDateFormat(this);
			
			Protocol.getRealTimeClock();
			Protocol.getDeviceType();
			Protocol.configureIdleBufferSize(true, true);

			Notification.startNotificationSender(this);
			
			Idle.updateIdle(this, true);
			
		} catch (IOException ioexception) {
			if (Preferences.logging) Log.d(MetaWatch.TAG, ioexception.toString());
		} catch (SecurityException e) {
			if (Preferences.logging) Log.d(MetaWatch.TAG, e.toString());
		} catch (NoSuchMethodException e) {
			if (Preferences.logging) Log.d(MetaWatch.TAG, e.toString());
		} catch (IllegalArgumentException e) {
			if (Preferences.logging) Log.d(MetaWatch.TAG, e.toString());
		} catch (IllegalAccessException e) {
			if (Preferences.logging) Log.d(MetaWatch.TAG, e.toString());
		} catch (InvocationTargetException e) {
			if (Preferences.logging) Log.d(MetaWatch.TAG, e.toString());
		} catch (NullPointerException e) {
			if (Preferences.logging) Log.d(MetaWatch.TAG, e.toString());
		} finally {
			if(wakeLock != null && wakeLock.isHeld()) {
				wakeLock.release();
			}
		}
				
		return;
	}
	
	public void sendToast(String text) {
		Message m = new Message();
		m.what = Msg.SEND_TOAST;
		m.obj = text;
		messageHandler.sendMessage(m);
	}

    /** Keeps track of all current registered clients. */
    static ArrayList<Messenger> mClients = new ArrayList<Messenger>();
  
	private static Handler messageHandler = new Handler() {

		@Override
		public void handleMessage(Message msg) {
			if (Preferences.logging) Log.d(MetaWatch.TAG, "handleMessage "+msg);
			switch (msg.what) {
            case Msg.REGISTER_CLIENT:
                mClients.add(msg.replyTo);
                break;
            case Msg.UNREGISTER_CLIENT:
                mClients.remove(msg.replyTo);
                break;
            case Msg.SEND_TOAST:
            	Toast.makeText(context, 
            			(CharSequence) msg.obj,
            			Toast.LENGTH_SHORT).show();
                break;
            default:
                super.handleMessage(msg);
			}
		}

	};

	/**
     * Target we publish for clients to send messages to IncomingHandler.
     */
    final static Messenger mMessenger = new Messenger(messageHandler);

    public static void notifyClients() {
    	for (int i=mClients.size()-1; i>=0; i--) {
            try {
                mClients.get(i).send(Message.obtain(null,
                        Msg.UPDATE_STATUS, 0, 0));
            } catch (RemoteException e) {
                // The client is dead.  Remove it from the list;
                // we are going through the list from back to front
                // so this is safe to do inside the loop.
                mClients.remove(i);
            }
        }
    }
	
	void disconnect() {
		Protocol.stopProtocolSender();
		Notification.stopNotificationSender();
		try {
			if (outputStream != null)
				outputStream.close();
		} catch (IOException e) {
		}
		try {
			if (inputStream != null)
				inputStream.close();
		} catch (IOException e) {
		}
		try {
			if (bluetoothSocket != null)
				bluetoothSocket.close();
		} catch (IOException e) {
		}
		broadcastConnection(false);
	}

	void disconnectExit() {
		connectionState = ConnectionState.DISCONNECTING;
		setPreviousConnectionState(context, false);
		updateNotification();
		disconnect();
	}

	private class ServiceThread extends Thread
	{			
		private Handler handler;
		private Looper looper;
		
		public ServiceThread(String name) {
			super(name);
		}

		@Override
		public void run() {
			
			try {
								
				Looper.prepare();
				looper = Looper.myLooper();
				handler = new Handler();
				
				Runnable ProcessState = new Runnable() {
						public void run() { 
							int delay = processState();
							if(delay >= 0) {
								handler.postDelayed(this, delay);
							} else {
								connectionState = ConnectionState.DISCONNECTED;
								updateNotification();
								handler.removeCallbacks(this);
								looper.quit();
							}
						}
				};
					
				handler.post(ProcessState);
				Looper.loop();			
			} 
			catch(Throwable T)
			{
				if (Preferences.logging) Log.d(MetaWatch.TAG, "serviceThread: " + T.getMessage());	
			}
			finally
			{				
				connectionState = ConnectionState.DISCONNECTED;
				updateNotification();		
				if (instance != null) {
					instance.stopSelf();
				}
			}
		}
		
		public void quit() {
			if (looper != null)
				looper.quit();
		}		
	}	
	
	
	int processState()
	{
		int result = 0;
		switch (connectionState) {
		case ConnectionState.DISCONNECTED:
			if (Preferences.logging) Log.d(MetaWatch.TAG, "state: disconnected");
			break;
		case ConnectionState.CONNECTING:
			if (Preferences.logging) Log.d(MetaWatch.TAG, "state: connecting");
			// create initial connection or reconnect
			updateNotification();					
			connect(MetaWatchService.this);
			if(powerManager.isScreenOn()) {
				result = 10000; //try to reconnect in 10s 
			} else {
				result = 30000; //try to reconnect in 30s				
			}
			break;
		case ConnectionState.CONNECTED:
			if (Preferences.logging) Log.d(MetaWatch.TAG, "state: connected");
			// read from input stream
			readFromDevice();
			break;
		case ConnectionState.DISCONNECTING:
			if (Preferences.logging) Log.d(MetaWatch.TAG, "state: disconnecting");
			// exit			
			result = -1;
			break;
		}	
		
		return result;
	}
		
	void start() {
		
		serviceThread = new ServiceThread("MetaWatch Service Thread"); 		
		serviceThread.start();

		/* DEBUG */
		String voltageFrequencyString = PreferenceManager
				.getDefaultSharedPreferences(this).getString(
						"collectWatchVoltage", "0");
		try {
			
			final int voltageFrequency = Integer
					.parseInt(voltageFrequencyString);
			if (voltageFrequency > 0) {
				
				AlarmManager alarmManager = (AlarmManager) this
						.getSystemService(Context.ALARM_SERVICE);
				Intent intent = new Intent(this, AlarmReceiver.class);
				intent.putExtra("action_poll_voltage", "poll_voltage");
				PendingIntent sender = PendingIntent.getBroadcast(this, 1,
						intent, PendingIntent.FLAG_UPDATE_CURRENT);
				long sleep = voltageFrequency * 60 * 1000;
				alarmManager.setRepeating(AlarmManager.RTC_WAKEUP, 0, sleep,
						sender);
				if (Preferences.logging) Log.d(MetaWatch.TAG,
						"MetaWatchService.start(): Set voltage reading every "
								+ sleep + "ms");
			}
			
		} catch (NumberFormatException nfe) {
			if (Preferences.logging) Log.e(MetaWatch.TAG,
					"MetaWatchService.start(): bad voltage frequency string '"
							+ voltageFrequencyString + "'");
		}

	}

	void readFromDevice() {

		if (MetaWatchService.fakeWatch) {
			try {
				Thread.sleep(10000);
			} catch (InterruptedException e) {
			}
			return;
		}
		
		try {
			byte[] bytes = new byte[256];
			if (Preferences.logging) Log.d(MetaWatch.TAG, "before blocking read");
			// Do a proper read loop 
			int haveread = 0;
			int lengthtoread = 4;
			while((lengthtoread-haveread) != 0)
			{
			    haveread += inputStream.read(bytes, haveread, lengthtoread-haveread);
			    if(haveread > 1)
			    {
			        lengthtoread = bytes[1];
			    }
			}
			
			wakeLock.acquire();

			// print received
			String str = "received: ";
			int len = (bytes[1] & 0xFF);
			if (Preferences.logging) Log.d(MetaWatch.TAG, "packet length: " + len);

			for (int i = 0; i < len; i++) {
				// str+= Byte.toString(bytes[i]) + ", ";
				str += "0x"
						+ Integer.toString((bytes[i] & 0xff) + 0x100, 16)
								.substring(1) + ", ";
			}
			if (Preferences.logging) Log.d(MetaWatch.TAG, str);
			/*
			 * switch (bytes[2]) { case eMessageType.GetDeviceTypeResponse.msg:
			 * if (Preferences.logging) Log.d(MetaWatch.TAG, "received: device type response"); break;
			 * case eMessageType.NvalOperationResponseMsg.msg:
			 * if (Preferences.logging) Log.d(MetaWatch.TAG, "received: nval response"); break; case
			 * eMessageType.StatusChangeEvent.msg: if (Preferences.logging) Log.d(MetaWatch.TAG,
			 * "received: status change event"); break; }
			 */
			/*
			 * if (bytes[2] == 0x31) { // nval response if (bytes[3] == 0x00) //
			 * success if (bytes[4] == 0x00) // set to 12 hour format
			 * Protocol.setNvalTime(true); }
			 */
			if (bytes[2] == eMessageType.NvalOperationResponseMsg.msg) {
			    if (Preferences.logging) Log.d(MetaWatch.TAG,
                        "MetaWatchService.readFromDevice(): NvalOperationResponseMsg");
			    // Do something here?
			} else if (bytes[2] == eMessageType.StatusChangeEvent.msg) { // status
																	// change
																	// event
			    if (Preferences.logging) Log.d(MetaWatch.TAG,
                        "MetaWatchService.readFromDevice(): status change");
			    if (bytes[4] == 0x01) {
					if (Preferences.logging) Log.d(MetaWatch.TAG,
							"MetaWatchService.readFromDevice(): mode changed");
					synchronized (Notification.modeChanged) {
						Notification.modeChanged.notify();
					}
			    } else if (bytes[4] == 0x11) {
					if (Preferences.logging) Log.d(MetaWatch.TAG,
							"MetaWatchService.readFromDevice(): scroll request notification");

					synchronized (Notification.scrollRequest) {
						Notification.scrollRequest.notify();
					}
				} else if (bytes[4] == 0x10) {
					if (Preferences.logging) Log.d(MetaWatch.TAG,
							"MetaWatchService.readFromDevice(): scroll complete.");
				}
			}

			else if (bytes[2] == eMessageType.ButtonEventMsg.msg) { // button
																	// press
				if (Preferences.logging) Log.d(MetaWatch.TAG,
						"MetaWatchService.readFromDevice(): button event");
				pressedButton(bytes[3]&0xFF); // 
			}

			else if (bytes[2] == eMessageType.GetDeviceTypeResponse.msg) { // device
																			// type
				if (bytes[4] == 1 || bytes[4] == 4) {
					watchType = WatchType.ANALOG;
					if (Preferences.logging) Log.d(MetaWatch.TAG,
							"MetaWatchService.readFromDevice(): device type response; analog watch");

					if (watchState == WatchStates.OFF || watchState == WatchStates.IDLE) {
						Idle.toIdle(this);
						Idle.updateIdle(this, true);
					}
					
					SharedPreferences sharedPreferences = PreferenceManager
							.getDefaultSharedPreferences(this);
					boolean displaySplash = sharedPreferences.getBoolean("DisplaySplashScreen", true);
					if (displaySplash) {
						Protocol.sendOledBitmap(Utils.getBitmap(this, "splash_16_0.bmp"), MetaWatchService.WatchBuffers.NOTIFICATION, 0);
						Protocol.sendOledBitmap(Utils.getBitmap(this, "splash_16_1.bmp"), MetaWatchService.WatchBuffers.NOTIFICATION, 1);
					}
					
				} else {
					watchType = WatchType.DIGITAL;
					if (Preferences.logging) Log.d(MetaWatch.TAG,
							"MetaWatchService.readFromDevice(): device type response; digital watch");

					Protocol.configureMode();
					Protocol.setNvalLcdInvert(Preferences.invertLCD);

					if (watchState == WatchStates.OFF || watchState == WatchStates.IDLE) {
						Idle.toIdle(this);
						Idle.updateIdle(this, true);
					}
					
					SharedPreferences sharedPreferences = PreferenceManager
							.getDefaultSharedPreferences(this);
					boolean displaySplash = sharedPreferences.getBoolean("DisplaySplashScreen", true);
					if (displaySplash) {
						Notification.addBitmapNotification(this, Utils.getBitmap(this, "splash.png"), new VibratePattern(false, 0, 0, 0), 10000, "Splash");
					}
					
					Protocol.queryNvalTime();
				}
				
				SharedPreferences sharedPreferences = PreferenceManager
						.getDefaultSharedPreferences(context);
				
				/* Notify watch on connection if requested. */
				boolean notifyOnConnect = sharedPreferences.getBoolean("NotifyWatchOnConnect", false);
				if (Preferences.logging) Log.d(MetaWatch.TAG, "MetaWatchService.connect(): notifyOnConnect=" + notifyOnConnect);
				if (notifyOnConnect) {
					NotificationBuilder.createOtherNotification(context, null, "MetaWatch", getResources().getString(R.string.connection_connected), 1);
				}
				
				Idle.activateButtons(this);
								
			} else if (bytes[2] == eMessageType.ReadBatteryVoltageResponse.msg) {
				boolean powerGood = bytes[4] > 0;
				boolean batteryCharging = bytes[5] > 0;
				float batterySense = (((int) bytes[7] << 8) + (int) bytes[6]) / 1000.0f;
				float batteryAverage = (((int) bytes[9] << 8) + (int) bytes[8]) / 1000.0f;
				if (Preferences.logging) Log.d(MetaWatch.TAG,
						"MetaWatchService.readFromDevice(): received battery voltage response."
								+ " power_good=" + powerGood
								+ " battery_charging=" + batteryCharging
								+ " battery_sense=" + batterySense
								+ " battery_average=" + batteryAverage);
				String voltageFrequencyString = PreferenceManager.getDefaultSharedPreferences(this).getString(
						"collectWatchVoltage", "0");
				final int voltageFrequency = Integer.parseInt(voltageFrequencyString);
				if (voltageFrequency > 0) {
					File sdcard = Environment.getExternalStorageDirectory();
					File csv = new File(sdcard,"metawatch_voltage.csv");
					boolean fileExists = csv.exists();
					FileWriter fw = new FileWriter(csv, true);
					if (fileExists == false) {
						fw.write("Date,Sense,Average\n");
					}
					Date date = new Date();
					fw.write("\"" + date.toString()+ "\"," + batterySense + "," + batteryAverage + "\n");
					fw.flush();
					fw.close();
				}		
			} else if (bytes[2] == eMessageType.ReadLightSensorResponse.msg) {
				float lightSense = (((int) bytes[1] << 8) + (int) bytes[0]) / 1000.0f;
				float lightAverage = (((int) bytes[3] << 8) + (int) bytes[2]) / 1000.0f;
				if (Preferences.logging) Log.d(MetaWatch.TAG,
						"MetaWatchService.readFromDevice(): received light sensor response."
								+ " light_sense=" + lightSense
								+ " light_average=" + lightAverage);
			} else if (bytes[2] == eMessageType.GetRealTimeClockResponse.msg) {
				long timeNow = System.currentTimeMillis();
				long roundTrip = timeNow - Monitors.getRTCTimestamp;
				
				if (Preferences.logging) Log.d(MetaWatch.TAG, 
						"MetaWatchService.readFromDevice(): received rtc response."
								+ " round trip= "+roundTrip );
				
				Monitors.rtcOffset = (int)(roundTrip/2000);
				
				Protocol.sendRtcNow(context);
				
			} else {
				if (Preferences.logging) Log.d(MetaWatch.TAG,
						"MetaWatchService.readFromDevice(): Unknown message : 0x"+Integer.toString((bytes[2] & 0xff) + 0x100, 16).substring(1) + ", ");
			}

		} catch (IOException e) {
			if (Preferences.logging) Log.d(MetaWatch.TAG, e.toString());
			resetConnection();
		} catch(ArrayIndexOutOfBoundsException e) {
			if (Preferences.logging) Log.d(MetaWatch.TAG, e.toString());
			resetConnection();
		} finally {
			if(wakeLock != null && wakeLock.isHeld()) {
				wakeLock.release();
			}
				
		}
		
	}
	
	private void resetConnection() {
		Log.d(MetaWatch.TAG, "MetaWatchService.resetConnection()");
		
		wakeLock.acquire();
		
		try {
		if (connectionState != ConnectionState.DISCONNECTING) {
			connectionState = ConnectionState.CONNECTING;			
			disconnect();
		}	
		} finally {
			if(wakeLock != null && wakeLock.isHeld()) {
				wakeLock.release();
			}				
		}
	}

	void broadcastConnection(boolean connected) {
		if (connected != lastConnectionState) {
			lastConnectionState = connected;
			Intent intent = new Intent(
					"org.metawatch.manager.CONNECTION_CHANGE");
			intent.putExtra("state", connected);
			sendBroadcast(intent);
			notifyClients();
			if (Preferences.logging) Log.d(MetaWatch.TAG,
					"MetaWatchService.broadcastConnection(): Broadcast connection change: state='"
							+ connected + "'");
			Protocol.resetLCDDiffBuffer();
		}
	}

	static long lastOledCrownPress = 0;
	void pressedButton(int button) {
		if (Preferences.logging) Log.d(MetaWatch.TAG, "button code: " + Integer.toString(button));
		
		wakeLock.acquire();
		
		try {
			
			if(button>0 && Preferences.hapticFeedback)
				Protocol.vibrate(5, 5, 2);
	
			if (Preferences.logging) Log.d(MetaWatch.TAG, "MetaWatchService.pressedButton(): watchState="
					+ watchState);
			switch (watchState) {
			case WatchStates.IDLE: {
				
				int idleAppButton = Idle.appButtonPressed(this, button);
				if( idleAppButton == ApplicationBase.BUTTON_NOT_USED )
				{
					
					switch (button) {
					
					case Idle.QUICK_BUTTON:
						Idle.quickButtonAction(this);
						break;
						
					case Idle.IDLE_NEXT_PAGE:							
						if (MetaWatchService.watchType == MetaWatchService.WatchType.DIGITAL) {
							Idle.nextPage(this);
							Idle.updateIdle(this, true);	
						}
						break;
						
					case Idle.TOGGLE_SILENT:
						MetaWatchService.setSilentMode(!silentMode);
						Protocol.vibrate(500, 500, 2);
						break;
						
					case Idle.IDLE_OLED_DISPLAY:
						long time = System.currentTimeMillis();
						
						if(time-lastOledCrownPress < 1000*5)
						{
							Idle.nextPage(this);
							Idle.updateIdle(this, true);
						}
						
						lastOledCrownPress = time;
						Idle.sendOledIdle(this);
						break;
													
					case Application.TOGGLE_APP:
						Application.toggleApp(context, Idle.getCurrentApp());
						break;
					}
				}
				else if (idleAppButton != ApplicationBase.BUTTON_USED_DONT_UPDATE)
				{
					Idle.updateIdle(this, false);
					if (MetaWatchService.watchType == MetaWatchService.WatchType.ANALOG)
						Idle.sendOledIdle(this);
				}
				break;
			}
				
			case WatchStates.APPLICATION:
				Application.buttonPressed(this, button);
				break;
				
			case WatchStates.NOTIFICATION:
				
				switch (button) {
				case Call.CALL_ANSWER:
					MediaControl.answerCall(this);
					break;			
				case Call.CALL_DISMISS:
					MediaControl.ignoreCall(this);
					break;
				case Call.CALL_MENU:
					ActionManager.displayCallActions(this);
					break;
				default:
					Notification.buttonPressed(button);
					break;
				}
				break;
			}
		
		} 
		finally
		{
			if(wakeLock != null && wakeLock.isHeld()) {
				wakeLock.release();
			}
		}
		


	}
	
	@Override
	public void onLowMemory() {		
		MemoryInfo mi = new MemoryInfo();
		ActivityManager activityManager = (ActivityManager) getSystemService(ACTIVITY_SERVICE);
		activityManager.getMemoryInfo(mi);
		long availableMegs = mi.availMem / 1048576L;
		
		if (Preferences.logging) Log.d(MetaWatch.TAG,
				"MetaWatchService.onLowMemory(): " + availableMegs + "Mb free");	
		
		super.onLowMemory();
	}
	

}<|MERGE_RESOLUTION|>--- conflicted
+++ resolved
@@ -226,12 +226,9 @@
 		public static boolean showActionsInCall = true;
 		public static String themeName = "";
 		public static boolean hideEmptyWidgets = false;
-<<<<<<< HEAD
 		public static boolean clockOnAppScreens = false;
+		public static boolean hiddenWidgetsReserveSpace = false;
 		public static boolean showTestWidgets = false;
-=======
-		public static boolean hiddenWidgetsReserveSpace = false;
->>>>>>> ebd0acc8
 	}
 
 	public final class WatchType {
@@ -371,15 +368,12 @@
 				Preferences.themeName);
 		Preferences.hideEmptyWidgets = sharedPreferences.getBoolean("HideEmptyWidgets",
 				Preferences.hideEmptyWidgets);
-<<<<<<< HEAD
 		Preferences.clockOnAppScreens = sharedPreferences.getBoolean("ClockOnAppBuffers",
 				Preferences.clockOnAppScreens);
 		Preferences.showTestWidgets = sharedPreferences.getBoolean("TestWidgets", 
 				Preferences.showTestWidgets);
-=======
 		Preferences.hiddenWidgetsReserveSpace = sharedPreferences.getBoolean("HiddenWidgetsReserveSpace",
 				Preferences.hiddenWidgetsReserveSpace);
->>>>>>> ebd0acc8
 		
 		boolean silent = sharedPreferences.getBoolean("SilentMode", silentMode );
 		if (silent!=silentMode)
