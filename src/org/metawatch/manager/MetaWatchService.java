--- conflicted
+++ resolved
@@ -226,13 +226,10 @@
 		public static boolean showActionsInCall = true;
 		public static String themeName = "";
 		public static boolean hideEmptyWidgets = false;
-<<<<<<< HEAD
 		public static boolean clockOnAppScreens = false;
 		public static boolean hiddenWidgetsReserveSpace = false;
 		public static boolean showTestWidgets = false;
-=======
 		public static boolean alignWidgetRowToBottom = false;
->>>>>>> 05a0293d
 	}
 
 	public final class WatchType {
@@ -372,17 +369,14 @@
 				Preferences.themeName);
 		Preferences.hideEmptyWidgets = sharedPreferences.getBoolean("HideEmptyWidgets",
 				Preferences.hideEmptyWidgets);
-<<<<<<< HEAD
 		Preferences.clockOnAppScreens = sharedPreferences.getBoolean("ClockOnAppBuffers",
 				Preferences.clockOnAppScreens);
 		Preferences.showTestWidgets = sharedPreferences.getBoolean("TestWidgets", 
 				Preferences.showTestWidgets);
 		Preferences.hiddenWidgetsReserveSpace = sharedPreferences.getBoolean("HiddenWidgetsReserveSpace",
 				Preferences.hiddenWidgetsReserveSpace);
-=======
 		Preferences.alignWidgetRowToBottom = sharedPreferences.getBoolean("AlignWidgetRowToBottom",
 				Preferences.alignWidgetRowToBottom);
->>>>>>> 05a0293d
 		
 		boolean silent = sharedPreferences.getBoolean("SilentMode", silentMode );
 		if (silent!=silentMode)
