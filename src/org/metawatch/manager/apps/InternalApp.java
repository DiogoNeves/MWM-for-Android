--- conflicted
+++ resolved
@@ -117,10 +117,7 @@
 				int watchType = MetaWatchService.watchType;
 				if (watchType == MetaWatchService.WatchType.DIGITAL) {
 					Application.startAppMode(context, this);
-<<<<<<< HEAD
 					Application.updateAppMode(context, update(context, false, watchType));
-=======
->>>>>>> 20828087
 					Application.toApp(context);
 				} else if (watchType == MetaWatchService.WatchType.ANALOG) {
 					//FIXME
