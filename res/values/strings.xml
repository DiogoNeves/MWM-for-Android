<?xml version="1.0" encoding="utf-8"?>
<resources>
    <string name="app_name">MetaWatch</string>
    <string name="app_name_long">MetaWatch Manager - Community Edition</string>
    
    <string name="settings_Notifications">Notifications</string>
	<string name="settings_Call">Call</string>
	<string name="settings_Call_desc">Incoming call notification</string>
    <string name="settings_SMS">SMS/MMS</string>
    <string name="settings_SMS_desc">New text/multimedia message notification</string>
    <string name="settings_SMS_Vibrate_Pattern">SMS Vibrate Pattern</string>
    <string name="settings_Gmail">Gmail</string>
    <string name="settings_Gmail_desc">New E-mail notification (Gmail)</string>
    <string name="settings_Gmail_Vibrate_Pattern">Gmail Vibrate Pattern</string>
	<string name="settings_K9">K-9 mail</string>
	<string name="settings_K9_desc">New E-mail notification (K-9 mail)</string>
	<string name="settings_K9_Vibrate_Pattern">K-9 Vibrate Pattern</string>
	<string name="settings_TD">TouchDown mail</string>
	<string name="settings_TD_desc">New E-mail notification (TouchDown)</string>
	<string name="settings_TD_Vibrate_Pattern">TouchDown Vibrate Pattern</string>
	<string name="settings_Alarm">Alarm</string>
	<string name="settings_Alarm_desc">Alarm clock alert</string>
	<string name="settings_Alarm_Vibrate_Pattern">Alarm Vibrate Pattern</string>
	<string name="settings_Music">Music</string>
	<string name="settings_Music_desc">Music track/artist info</string>
    <string name="settings_Music_Vibrate_Pattern">Music Vibrate Pattern</string>
    <string name="settings_Timezonechange">Timezone change</string>
    <string name="settings_Timezonechange_desc">Notify that the phone has changed timezones.</string>
    <string name="settings_Timezonechange_Vibrate_Pattern">Timezone Vibrate Pattern</string>
    <string name="settings_Batterylow">Low battery</string>
    <string name="settings_Batterylow_desc">Displays a warning when the battery of this device is low.</string>
    <string name="settings_Battery_Vibrate_Pattern">Battery Vibrate Pattern</string>
    <string name="settings_NewVoicemail">New voicemail</string>
    <string name="settings_NewVoicemail_desc">Display a notification when you receive new voicemail.</string>
    <string name="settings_NewVoicemail_Vibrate_Pattern">New Voicemail Vibrate Pattern</string>
	<string name="settings_Calendar">Calendar</string>
	<string name="settings_Calendar_desc">Calendar notifications (requires Accessibility in Android settings)</string>
    <string name="settings_Calendar_Vibrate_Pattern">Calendar Vibrate Pattern</string>
	<string name="settings_NMA">Notify My Android</string>
	<string name="settings_NMA_desc">Forward notifications from Notify My Android.</string>
    <string name="settings_NMA_Vibrate_Pattern">NMA Vibrate Pattern</string>
	<string name="settings_OtherNotification">Other Apps</string>
	<string name="settings_OtherNotification_desc">Other notifications (requires Accessibility in Android settings)</string>
    <string name="settings_OtherNotification_Vibrate_Pattern">Other Apps Vibrate Pattern</string>
	<string name="settings_OtherNotification_Vibrate_Pattern_desc">Default vibrate pattern for other apps</string>

	<string name="settings_OtherApps">Other Apps Settings</string>
	<string name="settings_OtherApps_desc">Set individual vibrate patterns and which apps to include notifications from</string>

	<string name="settings_CancelButton">Cancel</string>

	<string name="settings_Font_Size">Font Size</string>
	
	<string name="settings_center_notification">Center Notification Text</string>
	<string name="settings_center_notification_desc">Display notification text centered</string>

	<string name="settings_auto_light">Auto light on notify</string>
	<string name="settings_auto_light_desc">Enable the light when a notification or incoming call is displayed</string>

	<string name="settings_notification_timeout">Notification Timeout</string>
	<string name="settings_notification_timeout_desc">Default time non-sticky notifications wait before returning to idle screen (seconds)</string>

    <string name="settings_Device">Device</string>
    <string name="settings_Mac">MAC</string>
    <string name="settings_Mac_desc">Enter watch MAC address manually</string>

    <string name="settings_Read_calendar_during_meeting">Read calendar during ongoing meetings</string>
    <string name="settings_Read_calendar_during_meeting_desc">Update calendar information while a meeting is ongoing (untick to keep the calendar widget information after the meeting has started)</string>
    <string name="settings_Read_calendar_min_duration_to_meeting_end">Minimum duration to meeting end</string>
    <string name="settings_Read_calendar_min_duration_to_meeting_end_desc">Duration in minutes to the end of an ongoing meeting before calendar read is allowed</string>
    <string name="settings_Display_location_in_small_calendar_widget">Display location in small calendar widget</string>
    <string name="settings_Display_location_in_small_calendar_widget_desc">Displays the location instead of the date in the 24x32 next calendar appointment widget if there is enough space</string>
    <string name="settings_Event_date_in_calendar_widget">Event date in calendar widget</string>
    <string name="settings_Event_date_in_calendar_widget_desc">Displays the event date instead of today\'s date in the *x32 calendar widgets (when showing an event)</string>

    <string name="settings_Display_widget_row_separator">Display separator line</string>
    <string name="settings_Display_widget_row_separator_desc">Draws a separator line between widget rows</string>
<<<<<<< HEAD
    <string name="settings_Align_widget_row_to_bottom">Widget rows sink</string>
    <string name="settings_Align_widget_row_to_bottom_desc">Align widget rows to the bottom of the screen</string>
=======
    <string name="settings_Display_widget_icon_on_top">Display widget icon on top</string>
    <string name="settings_Display_widget_icon_on_top_desc">Draws the widget icon on the top of the row, with the value below</string>
>>>>>>> 6e67090e
    
    <string name="settings_Overlay_weather_text">Overlay text in weather widget</string>
    <string name="settings_Overlay_weather_text_desc">Draws the text (condition and location) over the weather icon</string>

    <string name="settings_phoneCalls">Phonecalls</string>
        
    <string name="settings_call_actions">Show actions in call</string>
    <string name="settings_call_actions_desc">Automatically display the Call Actions menu when in a call.</string>
   	<string name="settings_auto_speakerphone">Auto Speakerphone</string>
   	<string name="settings_auto_speakerphone_desc">Automatically enable speakerphone when a call is answered from the watch.</string>     
       
    <string name="settings_analog_pause_scroll">Pause Before Scrolling</string>
    <string name="settings_analog_pause_scroll_desc">Pause a few seconds before scrolling long messages on the analog watch</string>
        
    <string name="settings_quick_button_action">Quick Button Action</string>
    <string name="settings_quick_button_action_desc">Action for Right Middle Button on non-app idle pages</string>    
        
    <string name="settings_sticky_notifications">Sticky Notifications</string>  
    <string name="settings_sticky_notifications_desc">Use sticky notifications (that stay on screen until manually dismissed)</string>   
        
    <string name="settings_sticky_notification_timeout">Sticky Notification Timeout</string>
    <string name="settings_sticky_notification_timeout_desc">Default time sticky notifications wait before returning to idle screen (seconds)</string>    
        
    <string name="settings_invert_lcd">Invert LCD</string>    
    <string name="settings_invert_lcd_desc">Invert watch displays where appropriate</string>
        
    <string name="settings_clock_every_page">Clock on Every Page</string>
    <string name="settings_clock_every_page_desc">Show the clock on all widget pages</string>    
        
    <string name="settings_idle_app_buffer">Use App Buffer for Clock-less Widget Pages</string>
    <string name="settings_idle_app_buffer_desc">Makes the clock and status icon visible when the watch connection is lost, but loses built-in button actions on affected pages.</string>    
        
    <string name="settings_apps_show_clock">Clock on App screens</string>
    <string name="settings_apps_show_clock_desc">Show a small clock on App screens, instead of the page switch widgets.</string>    
    
    
    <string-array name="settings_font_size_name"> 
   	<item>Small</item>
   	<item>Medium</item>
   	<item>Large</item>     
	</string-array> 

	<string-array name="settings_font_size_value"> 
	<item>1</item>
   	<item>2</item>
   	<item>3</item>  
	</string-array>
	
	<string name="settings_Number_of_buzzes_dialogtitle">Number of Buzzes</string>
    
	<string-array name="settings_number_buzzes_names">
	<item>No Vibrate</item> 
	<item>One Buzz</item>
   	<item>Two Buzzes</item>
   	<item>Three Buzzes</item>  
   	<item>Four Buzzes</item>  
   	<item>Five Buzzes</item>  
	</string-array>

	<string-array name="settings_number_buzzes_values"> 
	<item>0</item>
	<item>1</item>
   	<item>2</item>
   	<item>3</item>  
   	<item>4</item>  
   	<item>5</item>  
	</string-array>
    
	<string-array name="settings_collect_voltage_names">
	<item>Never</item> 
	<item>1 Minute</item>
	<item>5 Minutes</item>
   	<item>10 Minutes</item>
   	<item>15 Minutes</item>  
   	<item>30 Minutes</item>  
   	<item>60 Minutes</item>  
	</string-array>

	<string-array name="settings_collect_voltage_values"> 
	<item>0</item>
	<item>1</item>
	<item>5</item>
   	<item>10</item>
   	<item>15</item>  
   	<item>30</item>  
   	<item>60</item>  
	</string-array>
        
    <string-array name="settings_media_control_method_names">
    <item>MusicServiceCommand messages (Stock music player)</item>
    <item>Emulate headset buttons (Winamp, and other players)</item>
    </string-array>
    
    <string-array name="settings_media_control_method_values"> 
	<item>0</item>
	<item>1</item>
	<item>2</item>
	</string-array>
	
	<string-array name="settings_weather_provider_names">
	<item>Disabled</item>
    <item>Weather Underground</item>
    <item>Yahoo! Weather</item>
    </string-array>
    
    <string-array name="settings_weather_provider_values"> 
	<item>0</item>
	<item>2</item>
	<item>3</item>
	</string-array>
	
    <string-array name="settings_geolocation_names">
	<item>Use Manually entered location</item>
    <item>Use Weather Provider</item>
    <item>Always use Google</item>
    </string-array>
    
    <string-array name="settings_geolocation_values"> 
	<item>0</item>
	<item>1</item>
	<item>2</item>
	</string-array>
    
    <string-array name="settings_app_launch_mode_name"> 
   	<item>Popup</item>
   	<item>App Page</item>    
	</string-array> 

	<string-array name="settings_app_launch_mode_value"> 
	<item>0</item>
   	<item>1</item> 
	</string-array>
    
    <string-array name="settings_quick_button_name"> 
   	<item>Disabled (Toggle Seconds)</item>
   	<item>Replay Latest Notification</item>
   	<item>Open/Go to the Actions App</item>   
	</string-array> 

	<string-array name="settings_quick_button_value"> 
	<item>0</item>
   	<item>1</item>
   	<item>2</item>
	</string-array>
    
    <string name="settings_Digital">Digital Watch</string>
    <string name="settings_Analog">Analog Watch</string>
    <string name="settings_Other">Other</string>
    
    <string name="settings_Select_Watch">Select Watch</string>
    <string name="settings_Select_Watch_desc">Discover and select watch</string>
    <string name="settings_Show_fake_watches">Show fake watches</string>
    <string name="settings_Show_fake_watches_desc">Show fake watch entries in the discovery screen, to emulate connection to an analog or digital watch, without actually connecting.</string>

    <string name="settings_watch_widgets">Watch Widgets</string>
    <string name="settings_weather_widgets">Weather Widgets</string>
    <string name="settings_calendar_widgets">Calendar Widgets</string>
    <string name="settings_watch_apps">Watch Apps</string>
    
    <string name="settings_reset_widgets">Reset Widgets</string>
    <string name="settings_reset_widgets_desc">Reset widgets to default layout</string>
    
    <string name="settings_hide_empty_widgets">Hide empty widgets</string>
    <string name="settings_hide_empty_widgets_desc">Hide widgets that are displaying "0" or have no data</string>
    <string name="settings_hidden_widgets_reserve_space">Hidden widgets reserve space</string>
    <string name="settings_hidden_widgets_reserve_space_desc">Hidden widgets \'reserve\' space on screen to draw themselves into once data is available</string>
    
    <string name="settings_weather_provider">Weather Provider</string>
    <string name="settings_weather_provider_desc">Choose or disable weather data source</string>
    
    <string name="settings_weather_geolocation">Weather Geolocation Mode</string>
    <string name="settings_weather_geolocation_desc">Geolocation method</string>
    
    <string name="settings_weather_location">Weather Location</string>
    <string name="settings_weather_location_desc">Default city for weather data when geolocation mode is set to manual</string>
    
    <string name="settings_weather_celsius">Weather Celsius</string>
    <string name="settings_weather_celsius_desc">Display temperature in Celsius instead of Fahrenheit</string>
    
    <string name="settings_wunderground_key">API Key</string>
    <string name="settings_wunderground_key_desc">API Key for Weather Underground - Required if using the Weather Underground weather provider</string>
    
    <string name="settings_app_launch_mode">App Launch Mode</string>
    
    <string name="settings_music_app">Music Controls</string>
    <string name="settings_music_app_desc">Music controls as an app page</string>
    
    <string name="settings_media_control_method">Media Control Method</string>
    
    <string name="settings_actions_app">Actions</string>
    <string name="settings_actions_app_desc">Actions screen as an app page (view recent notifications, launch apps, and much more)</string>
    
    <string name="settings_choose_theme">Choose Theme</string>
    <string name="settings_choose_theme_desc">Select a graphical theme for your watch</string>
    
    <string name="settings_active_apps">Active App Pages</string>
    
    <string name="settings_packet_wait">Packet Wait</string>
    <string name="settings_packet_wait_desc">Time between packet sends (ms)</string>
    
    <string name="settings_hide_notification_icon">Hide Notification Icon</string>
    <string name="settings_hide_notification_icon_desc">Hide the ongoing notification icon in the status bar (requires restart)</string>
    
    <string name="settings_skip_sdp">Skip SDP lookup</string>
    <string name="settings_skip_sdp_desc">Connect directly to port 1</string>
    
    <string name="settings_insecure_bluetooth">Use Insecure BT socket</string>
    <string name="settings_insecure_bluetooth_desc">Enable if you have problems with your phone constantly requesting the PIN when bluetooth connects</string>
    
    <string name="settings_debug_logging">Debug logging</string>
    <string name="settings_debug_logging_desc">Log events to the debug log - Disable to improve performance - please turn this on and use logcat if reporting problems</string>
    
    <string name="settings_log_packets">Log packet details</string>
    <string name="settings_log_packets_desc">Log details of Bluetooth packets</string>
    
    <string name="settings_sms_freq">Test SMS loop interval</string>
    <string name="settings_sms_freq_desc">Time between test SMS notifications (in s)</string>
    
    <string name="settings_watch_voltage">Collect Watch Voltage</string>
    <string name="settings_watch_voltage_desc">Collect voltage reports from watch and write to SD card (requires restart)</string>
    <string name="settings_watch_voltage_freq">Collection Frequency</string>
    
    <string name="settings_auto_connect">Auto Connect on Startup</string>
    <string name="settings_auto_connect_desc">Restore previous connection state on startup.</string>
    
    <string name="settings_notify_on_connect">Notify Watch on Connect</string>
    <string name="settings_notify_on_connect_desc">Send a notification to the watch after connecting to it</string>
    
    <string name="settings_display_splash">Display splash screen</string>
    <string name="settings_display_splash_desc">Display MWM splash screen on watch</string>
    
    <string name="settings_restart_if_stalled">Restart if stalled</string>
    <string name="settings_restart_if_stalled_desc">Automatically restart the service if it becomes stalled.</string>
    
    <string name="settings_haptic_feedback">Haptic Feedback</string>
    <string name="settings_haptic_feedback_desc">Vibrate watch on button presses.</string>
    
    <string name="settings_notification_queue">Show notification queue</string>
    <string name="settings_notification_queue_desc">Display what\'s in the notification queue on the status screen.</string>
    
    <string name="settings_screenshots">Dump watch screenshots</string>
    <string name="settings_screenshots_desc">Save screenshots of the watch display to your SD Card.  WARNING - this will slow down everything, and could fill up your SD Card - only really of use for obtaining screenshots for themes.</string>
    
    <string name="settings_test_widgets">Show test widgets</string>
    <string name="settings_test_widgets_desc">Show layout test widgets. (Requires restart)</string>
    
    <string name="settings_backup">Backup Settings</string>
    <string name="settings_backup_backup">Backup</string>
    <string name="settings_backup_backup_desc">Backup settings to external storage.</string>
    <string name="settings_backup_restore">Restore</string>
    <string name="settings_backup_restore_desc">Restore settings from external storage.</string>
   
    <string name="settings_auto_clock_format">Auto set clock format</string>
    <string name="settings_auto_clock_format_desc">Automatically set the watch date and time formats when connecting.  WARNING - this may cause the watch to crash on pre 0.9 versions of the firmware.</string>
    
    <string name="settings_silent_mode">Silent Mode</string>
    <string name="settings_silent_mode_desc">Mute notifications, and stop updating the idle screen.  Toggle with a long press on the idle page switch button.</string>
    
    <string name="main_service_toggle_on">Service running.  Click to stop.</string>
    <string name="main_service_toggle_off">Service stopped.  Click to start.</string>

  
  	<string name="ui_tab_status">Status</string>
  	<string name="ui_tab_preferences">Preferences</string>
  	<string name="ui_tab_widgets">Widgets</string>
  	<string name="ui_tab_tests">Tests</string>
  	
  	<string name="ui_tab_downloaded_themes">Downloaded</string>
  	<string name="ui_tab_theme_gallery">Gallery</string>
  	  
    
    <string name="device_selection_search_button">Search for devices</string>
    
    
    <string name="other_apps_app_enable">Include</string>
    <string name="other_apps_vibrate_label">Buzzes</string>
    
    <string name="other_apps_vibration_default_abbr">Def.</string>
    <string name="other_apps_vibration_none_abbr">No</string>
    
    <string name="other_apps_use_default">Use default value</string>
    

	<string name="connection_disconnected">Disconnected</string>  
	<string name="connection_connecting">Connecting</string> 
	<string name="connection_connected">Connected</string> 
	<string name="connection_disconnecting">Disconnecting</string>
	
	
	<string name="error_bluetooth_not_supported">Can\'t connect to Watch, Bluetooth is not supported.</string>
	<string name="error_bluetooth_not_enabled">Can\'t connect to Watch, Bluetooth is disabled.  Enable Bluetooth and try again.</string>
    
	<string name="status_loading">...loading...</string>
	
	<string name="status_weather_last_updated">Weather Last Updated:</string>
	<string name="status_weather_forecast">Forecast:</string>
	<string name="status_weather_observation">Current Observation:</string>
	<string name="status_weather_waiting">Waiting for weather data.</string>
	<string name="status_location_updated">Location last updated:</string>
	<string name="status_location_waiting">Waiting for location data.</string>
	
	<string name="status_accessibility_working">Accessibility enabled and working</string>
	<string name="status_accessibility_waiting">Accessibility enabled - waiting for notifications</string>
	<string name="status_accessibility_failed">Accessibility not working - disable and renable Accessibility in the system settings</string>
	<string name="status_accessibility_disabled">Accessibility disabled</string>
	
	<string name="status_message_queue">Message Queue Length:</string>
	<string name="status_notification_queue">Notification Queue Length:</string>
	
</resources><|MERGE_RESOLUTION|>--- conflicted
+++ resolved
@@ -75,13 +75,10 @@
 
     <string name="settings_Display_widget_row_separator">Display separator line</string>
     <string name="settings_Display_widget_row_separator_desc">Draws a separator line between widget rows</string>
-<<<<<<< HEAD
     <string name="settings_Align_widget_row_to_bottom">Widget rows sink</string>
     <string name="settings_Align_widget_row_to_bottom_desc">Align widget rows to the bottom of the screen</string>
-=======
     <string name="settings_Display_widget_icon_on_top">Display widget icon on top</string>
     <string name="settings_Display_widget_icon_on_top_desc">Draws the widget icon on the top of the row, with the value below</string>
->>>>>>> 6e67090e
     
     <string name="settings_Overlay_weather_text">Overlay text in weather widget</string>
     <string name="settings_Overlay_weather_text_desc">Draws the text (condition and location) over the weather icon</string>
