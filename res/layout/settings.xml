--- conflicted
+++ resolved
@@ -336,23 +336,19 @@
 			android:negativeButtonText="Cancel" 
  			android:enabled="true" 
  			android:defaultValue="0"
-<<<<<<< HEAD
- 			/>
+            />
  		<CheckBoxPreference
 			android:title="Auto Connect on Startup"
 			android:key="AutoConnect"
 			android:summary="Automatically attempt to connect on app startup."
 			android:defaultValue="false"
 			/>					
-=======
- 			/>					
         <CheckBoxPreference
             android:title="Notify Watch on Connect"
             android:key="NotifyWatchOnConnect"
             android:summary="Send a notification to the watch after connecting to it"
             android:defaultValue="false"
             />
->>>>>>> 552f7a8f
 			
 	</PreferenceCategory>	
 
